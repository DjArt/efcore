// Copyright (c) .NET Foundation. All rights reserved.
// Licensed under the Apache License, Version 2.0. See License.txt in the project root for license information.

using System;
using System.Collections.Generic;
using System.ComponentModel;
using System.ComponentModel.DataAnnotations;
using System.ComponentModel.DataAnnotations.Schema;
using System.Reflection;
<<<<<<< HEAD
=======
using Newtonsoft.Json.Linq;
>>>>>>> e3d13723

// ReSharper disable UnusedAutoPropertyAccessor.Local

namespace Microsoft.EntityFrameworkCore.ModelBuilding
{
    public abstract partial class ModelBuilderTest
    {
        private class BigMak
        {
            public int Id { get; set; }
            public int AlternateKey { get; set; }

            public IEnumerable<Pickle> Pickles { get; set; }

            public Bun Bun { get; set; }
        }

        private class Ingredient
        {
            public static readonly PropertyInfo BurgerIdProperty = typeof(Ingredient).GetProperty("BurgerId");

            public int Id { get; set; }
            public int BurgerId { get; set; }
            public BigMak BigMak { get; set; }
        }

        private class Pickle : Ingredient
        {
        }

        private class Bun : Ingredient
        {
        }

        private class Whoopper
        {
            public int Id1 { get; set; }
            public int Id2 { get; set; }
            public int AlternateKey1 { get; set; }
            public int AlternateKey2 { get; set; }

            public IEnumerable<Tomato> Tomatoes { get; set; }

            public ToastedBun ToastedBun { get; set; }

            public Moostard Moostard { get; set; }
        }

        private class Tomato
        {
            public int Id { get; set; }

            public int BurgerId1 { get; set; }
            public int BurgerId2 { get; set; }
            public Whoopper Whoopper { get; set; }
        }

        private class ToastedBun
        {
            public int Id { get; set; }

            public int BurgerId1 { get; set; }
            public int BurgerId2 { get; set; }
            public Whoopper Whoopper { get; set; }
        }

        private class Moostard
        {
            public int Id1 { get; set; }
            public int Id2 { get; set; }

            public Whoopper Whoopper { get; set; }
        }

        protected class Customer
        {
            public static readonly PropertyInfo IdProperty = typeof(Customer).GetProperty("Id");
            public static readonly PropertyInfo NameProperty = typeof(Customer).GetProperty("Name");
            public static readonly PropertyInfo AlternateKeyProperty = typeof(Customer).GetProperty("AlternateKey");

            public int Id { get; set; }
            public Guid AlternateKey { get; set; }
            public string Name { get; set; }

            public IEnumerable<Order> Orders { get; set; }

            public CustomerDetails Details { get; set; }
        }

        [NotMapped]
        protected class SpecialCustomer : Customer
        {
            public ICollection<SpecialOrder> SpecialOrders { get; set; }
        }

        protected class OtherCustomer : Customer
        {
        }

        protected class DetailsBase
        {
            public int Id { get; set; }
        }

        protected class CustomerDetails : DetailsBase
        {
            public int CustomerId { get; set; }

            public Customer Customer { get; set; }
        }

        protected class Order
        {
            public static readonly PropertyInfo DetailsProperty = typeof(Order).GetProperty(nameof(Details));

            public int OrderId { get; set; }

            public int? CustomerId { get; set; }
            public Guid AnotherCustomerId { get; set; }
            public Customer Customer { get; set; }

            public OrderCombination OrderCombination { get; set; }

            public OrderDetails Details { get; set; }
        }

        [Owned]
        protected class StreetAddress
        {
            public string Street { get; set; }
            public string City { get; set; }
        }

        [NotMapped]
        protected class SpecialOrder : Order
        {
            public int? SpecialCustomerId { get; set; }
            public SpecialCustomer SpecialCustomer { get; set; }
            public BackOrder BackOrder { get; set; }
            public OrderCombination SpecialOrderCombination { get; set; }
            public StreetAddress ShippingAddress { get; set; }
        }

        protected class BackOrder : Order
        {
            public int SpecialOrderId { get; set; }
            public SpecialOrder SpecialOrder { get; set; }
        }

        [NotMapped]
        protected class OrderCombination
        {
            public int Id { get; set; }
            public int OrderId { get; set; }
            public Order Order { get; set; }
            public int SpecialOrderId { get; set; }
            public SpecialOrder SpecialOrder { get; set; }
            public DetailsBase Details { get; set; }
        }

        protected class OrderDetails : DetailsBase
        {
            public static readonly PropertyInfo OrderIdProperty = typeof(OrderDetails).GetProperty("OrderId");

            public int OrderId { get; set; }
            public Order Order { get; set; }
        }

        // INotify interfaces not really implemented; just marking the classes to test metadata construction
        private class Quarks : INotifyPropertyChanging, INotifyPropertyChanged
        {
            private int _forUp;
            private string _forDown;

            public int Id { get; set; }

            // ReSharper disable once ConvertToAutoProperty
            public int Up
            {
                get => _forUp;
                set => _forUp = value;
            }

            // ReSharper disable once ConvertToAutoProperty
            public string Down
            {
                get => _forDown;
                set => _forDown = value;
            }

#pragma warning disable 67
            public event PropertyChangingEventHandler PropertyChanging;
            public event PropertyChangedEventHandler PropertyChanged;
#pragma warning restore 67
        }

        private class Hob
        {
            public string Id1 { get; set; }
            public string Id2 { get; set; }

            public int NobId1 { get; set; }
            public int NobId2 { get; set; }

            public Nob Nob { get; set; }
            public ICollection<Nob> Nobs { get; set; }
        }

        private class Nob
        {
            public int Id1 { get; set; }
            public int Id2 { get; set; }

            public string HobId1 { get; set; }
            public string HobId2 { get; set; }

            public Hob Hob { get; set; }
            public ICollection<Hob> Hobs { get; set; }
        }

        protected class SelfRef
        {
            public int Id { get; set; }
            public SelfRef SelfRef1 { get; set; }
            public SelfRef SelfRef2 { get; set; }
            public int SelfRefId { get; set; }
        }

        protected class SelfRefManyToOne
        {
            public int Id { get; set; }
            public SelfRefManyToOne SelfRef1 { get; set; }
            public ICollection<SelfRefManyToOne> SelfRef2 { get; set; }
            public int SelfRefId { get; set; }
        }

        protected class SelfRefManyToOneDerived : SelfRefManyToOne
        {
        }

        protected class Book
        {
            public static readonly PropertyInfo BookDetailsNavigation = typeof(Book).GetProperty("Details");

            public int Id { get; set; }

            public BookLabel Label { get; set; }

            public BookLabel AlternateLabel { get; set; }

            public BookDetails Details { get; set; }
        }

        protected abstract class BookDetailsBase : DetailsBase
        {
            public int AnotherBookId { get; set; }

            public Book AnotherBook { get; set; }
        }

        protected class BookDetails : BookDetailsBase
        {
            [NotMapped]
            public Book Book { get; set; }
        }

        protected class BookLabel
        {
            public int Id { get; set; }

            [InverseProperty("Label")]
            public Book Book { get; set; }

            public int BookId { get; set; }

            public SpecialBookLabel SpecialBookLabel { get; set; }

            public AnotherBookLabel AnotherBookLabel { get; set; }
        }

        protected class SpecialBookLabel : BookLabel
        {
            public BookLabel BookLabel { get; set; }
        }

        protected class ExtraSpecialBookLabel : SpecialBookLabel
        {
        }

        protected class AnotherBookLabel : BookLabel
        {
        }

        private class EntityWithoutId
        {
            public string Name { get; set; }
        }

        protected class PrincipalEntity
        {
            public int Id { get; set; }

            public List<DependentEntity> InverseNav { get; set; }
        }

        protected class DependentEntity
        {
            public int Id { get; set; }

            [NotMapped]
            public int PrincipalEntityId { get; set; }

            public PrincipalEntity Nav { get; set; }
        }

        protected class Alpha
        {
            public int? Id { get; set; }
            public int AnotherId { get; set; }

            public Delta NavDelta { get; set; }
            public IList<Epsilon> Epsilons { get; set; }
            public IList<Eta> Etas { get; set; }

            [ForeignKey("Id")]
            public IList<Theta> Thetas { get; set; }

            [ForeignKey("Id")]
            public IList<Kappa> Kappas { get; set; }
        }

        protected class Beta
        {
            public int Id { get; set; }

            public Alpha FirstNav { get; set; }
            public Alpha SecondNav { get; set; }
        }

        protected class Gamma
        {
            public int Id { get; set; }

            public List<Alpha> Alphas { get; set; }
        }

        protected class Delta
        {
            [ForeignKey("Alpha")]
            public int Id { get; set; }

            public Alpha Alpha { get; set; }
        }

        protected class Epsilon
        {
            [ForeignKey("Alpha")]
            public int Id { get; set; }

            public Alpha Alpha { get; set; }
        }

        protected class Eta
        {
            public int Id { get; set; }

            [ForeignKey("Id")]
            public Alpha Alpha { get; set; }
        }

        protected class Zeta
        {
            public int Id { get; set; }

            public int CommonFkProperty { get; set; }

            [ForeignKey("CommonFkProperty")]
            public Alpha AlphaOne { get; set; }

            [ForeignKey("CommonFkProperty")]
            public Alpha AlphaTwo { get; set; }
        }

        [NotMapped]
        protected class Theta
        {
            public int ThetaId { get; set; }

            public Alpha Alpha { get; set; }

            public Theta NavTheta { get; set; }
            public IList<Theta> InverseNavThetas { get; set; }
            public IList<Iota> AllIotas { get; set; }
        }

        protected class Kappa
        {
            public int KappaId { get; set; }
            public int OmegaId { get; set; }

            public Alpha Alpha { get; set; }
            public IList<Omega> Omegas { get; set; }
        }

        protected class Iota
        {
            public int Id { get; set; }

            public Theta FirstTheta { get; set; }
            public Theta SecondTheta { get; set; }
        }

        protected class Omega
        {
            public int Id { get; set; }
            public int KappaId { get; set; }

            public Kappa Kappa { get; set; }
        }

        protected class JsonProperty
        {
            public int Id { get; set; }

            public JObject JObject { get; set; }
        }

        protected interface IEntityBase
        {
            int Target { get; set; }
        }

        protected class EntityBase : IEntityBase
        {
            int IEntityBase.Target { get; set; }
        }

        protected class OneToOnePrincipalEntity
        {
            public static readonly PropertyInfo NavigationProperty = typeof(OneToOnePrincipalEntity).GetProperty("NavOneToOneDependentEntity");
            public static readonly PropertyInfo EntityMatchingProperty = typeof(OneToOnePrincipalEntity).GetProperty("OneToOneDependentEntityId");
            public static readonly PropertyInfo NavigationMatchingProperty = typeof(OneToOnePrincipalEntity).GetProperty("NavOneToOneDependentEntityId");

            public int Id { get; set; }

            public int NavOneToOneDependentEntityId { get; set; }
            public int OneToOneDependentEntityId { get; set; }

            [NotMapped]
            public OneToOneDependentEntity NavOneToOneDependentEntity { get; set; }
        }

        protected class OneToOneDependentEntity
        {
            public static readonly PropertyInfo NavigationProperty = typeof(OneToOneDependentEntity).GetProperty("NavOneToOnePrincipalEntity");
            public static readonly PropertyInfo EntityMatchingProperty = typeof(OneToOneDependentEntity).GetProperty("OneToOnePrincipalEntityId");
            public static readonly PropertyInfo NavigationMatchingProperty = typeof(OneToOneDependentEntity).GetProperty("NavOneToOnePrincipalEntityId");

            public int Id { get; set; }

            public int NavOneToOnePrincipalEntityId { get; set; }
            public int OneToOnePrincipalEntityId { get; set; }

            [NotMapped]
            public OneToOnePrincipalEntity NavOneToOnePrincipalEntity { get; set; }
        }

        protected class OneToOnePrincipalEntityWithAnnotation
        {
            public int Id { get; set; }

            public int NavOneToOneDependentEntityWithAnnotationId { get; set; }
            public int OneToOneDependentEntityWithAnnotationId { get; set; }
            public int FkProperty { get; set; }

            [NotMapped]
            [ForeignKey("FkProperty")]
            public OneToOneDependentEntityWithAnnotation NavOneToOneDependentEntityWithAnnotation { get; set; }
        }

        protected class OneToOneDependentEntityWithAnnotation
        {
            public int Id { get; set; }

            public int NavOneToOnePrincipalEntityWithAnnotationId { get; set; }
            public int OneToOnePrincipalEntityWithAnnotationId { get; set; }

            [NotMapped]
            public OneToOnePrincipalEntityWithAnnotation NavOneToOnePrincipalEntityWithAnnotation { get; set; }
        }

        protected class BaseTypeWithKeyAnnotation
        {
            [Key]
            public int MyPrimaryKey { get; set; }

            public int AnotherKey { get; set; }

            public int ForeignKeyProperty { get; set; }

            [ForeignKey("ForeignKeyProperty")]
            public PrincipalTypeWithKeyAnnotation Navigation { get; set; }
        }

        protected class DerivedTypeWithKeyAnnotation : BaseTypeWithKeyAnnotation
        {
        }

        protected class PrincipalTypeWithKeyAnnotation
        {
            public int Id { get; set; }
        }

        protected class CityViewModel
        {
            public int Id { get; set; }

            public virtual ICollection<CitizenViewModel> People { get; set; }

            public virtual ICollection<PoliceViewModel> Police { get; set; }

            public virtual ICollection<DoctorViewModel> Medics { get; set; }
        }

        protected abstract class PersonBaseViewModel
        {
            public int Id { get; set; }

            public int CityVMId { get; set; }

            public virtual CityViewModel CityVM { get; set; }
        }

        protected class CitizenViewModel : PersonBaseViewModel
        {
        }

        protected abstract class ServicePersonViewModel : PersonBaseViewModel
        {
        }

        protected class DoctorViewModel : ServicePersonViewModel
        {
        }

        protected class PoliceViewModel : ServicePersonViewModel
        {
        }

        protected class StringIdBase
        {
            public string Id { get; set; }
        }

        protected class StringIdDerived : StringIdBase
        {
        }

        protected class Friendship
        {
            public int Id { get; set; }

            public int ActionUserId { get; set; }
            public ApplicationUser ActionUser { get; set; }

            public int ApplicationUserId { get; set; }
            public ApplicationUser ApplicationUser { get; set; }
        }

        protected class ApplicationUser
        {
            public int Id { get; set; }
            public IList<Friendship> Friendships { get; set; }
        }

        protected class QueryResult
        {
            public int ValueFk { get; set; }
            public Value Value { get; set; }
        }

        protected class Value
        {
            public int Id { get; set; }
            public int AlternateId { get; set; }
        }

        protected class QueryCoreResult
        {
            public int ValueFk { get; set; }
            public int ValueId { get; set; }
            public Value Value { get; set; }
        }
    }
}<|MERGE_RESOLUTION|>--- conflicted
+++ resolved
@@ -1,4 +1,4 @@
-// Copyright (c) .NET Foundation. All rights reserved.
+﻿// Copyright (c) .NET Foundation. All rights reserved.
 // Licensed under the Apache License, Version 2.0. See License.txt in the project root for license information.
 
 using System;
@@ -7,13 +7,9 @@
 using System.ComponentModel.DataAnnotations;
 using System.ComponentModel.DataAnnotations.Schema;
 using System.Reflection;
-<<<<<<< HEAD
-=======
 using Newtonsoft.Json.Linq;
->>>>>>> e3d13723
 
 // ReSharper disable UnusedAutoPropertyAccessor.Local
-
 namespace Microsoft.EntityFrameworkCore.ModelBuilding
 {
     public abstract partial class ModelBuilderTest
