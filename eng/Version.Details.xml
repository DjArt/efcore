<?xml version="1.0" encoding="utf-8"?>
<Dependencies>
  <ProductDependencies>
    <Dependency Name="Microsoft.CSharp" Version="4.6.0-preview5.19207.6" CoherentParentDependency="Microsoft.NETCore.App">
      <Uri>https://github.com/dotnet/corefx</Uri>
      <Sha>1d63519e16fdc298f79c23b0ea7f4e89013024c5</Sha>
    </Dependency>
<<<<<<< HEAD
    <Dependency Name="Microsoft.DotNet.PlatformAbstractions" Version="3.0.0-preview4-27609-12" CoherentParentDependency="Microsoft.Extensions.Logging">
      <Uri>https://github.com/dotnet/core-setup</Uri>
      <Sha>89ba5a781188bb95f7de3c2714fdddd19f341f32</Sha>
    </Dependency>
    <Dependency Name="Microsoft.Extensions.Caching.Memory" Version="3.0.0-preview4.19209.10">
      <Uri>https://github.com/aspnet/Extensions</Uri>
      <Sha>0af12a60cf8f1c245b78488e50968907d5b5e671</Sha>
    </Dependency>
    <Dependency Name="Microsoft.Extensions.Configuration.EnvironmentVariables" Version="3.0.0-preview4.19209.10">
      <Uri>https://github.com/aspnet/Extensions</Uri>
      <Sha>0af12a60cf8f1c245b78488e50968907d5b5e671</Sha>
    </Dependency>
    <Dependency Name="Microsoft.Extensions.Configuration.Json" Version="3.0.0-preview4.19209.10">
      <Uri>https://github.com/aspnet/Extensions</Uri>
      <Sha>0af12a60cf8f1c245b78488e50968907d5b5e671</Sha>
    </Dependency>
    <Dependency Name="Microsoft.Extensions.Configuration" Version="3.0.0-preview4.19209.10">
      <Uri>https://github.com/aspnet/Extensions</Uri>
      <Sha>0af12a60cf8f1c245b78488e50968907d5b5e671</Sha>
    </Dependency>
    <Dependency Name="Microsoft.Extensions.DependencyInjection" Version="3.0.0-preview4.19209.10">
      <Uri>https://github.com/aspnet/Extensions</Uri>
      <Sha>0af12a60cf8f1c245b78488e50968907d5b5e671</Sha>
    </Dependency>
    <Dependency Name="Microsoft.Extensions.DependencyModel" Version="3.0.0-preview4-27609-12" CoherentParentDependency="Microsoft.Extensions.Logging">
      <Uri>https://github.com/dotnet/core-setup</Uri>
      <Sha>89ba5a781188bb95f7de3c2714fdddd19f341f32</Sha>
    </Dependency>
    <Dependency Name="Microsoft.Extensions.HostFactoryResolver.Sources" Version="3.0.0-preview4.19209.10">
      <Uri>https://github.com/aspnet/Extensions</Uri>
      <Sha>0af12a60cf8f1c245b78488e50968907d5b5e671</Sha>
    </Dependency>
    <Dependency Name="Microsoft.Extensions.Logging" Version="3.0.0-preview4.19209.10">
      <Uri>https://github.com/aspnet/Extensions</Uri>
      <Sha>0af12a60cf8f1c245b78488e50968907d5b5e671</Sha>
=======
    <Dependency Name="Microsoft.DotNet.PlatformAbstractions" Version="3.0.0-preview5-27607-08" CoherentParentDependency="Microsoft.Extensions.Logging">
      <Uri>https://github.com/dotnet/core-setup</Uri>
      <Sha>1cdd7e42898c0da50beb6adead1de4f1e38583a6</Sha>
    </Dependency>
    <Dependency Name="Microsoft.Extensions.Caching.Memory" Version="3.0.0-preview5.19208.3">
      <Uri>https://github.com/aspnet/Extensions</Uri>
      <Sha>c4049aae8e5c295cfcf1c1aa7519b30832a1e553</Sha>
    </Dependency>
    <Dependency Name="Microsoft.Extensions.Configuration.EnvironmentVariables" Version="3.0.0-preview5.19208.3">
      <Uri>https://github.com/aspnet/Extensions</Uri>
      <Sha>c4049aae8e5c295cfcf1c1aa7519b30832a1e553</Sha>
    </Dependency>
    <Dependency Name="Microsoft.Extensions.Configuration.Json" Version="3.0.0-preview5.19208.3">
      <Uri>https://github.com/aspnet/Extensions</Uri>
      <Sha>c4049aae8e5c295cfcf1c1aa7519b30832a1e553</Sha>
    </Dependency>
    <Dependency Name="Microsoft.Extensions.Configuration" Version="3.0.0-preview5.19208.3">
      <Uri>https://github.com/aspnet/Extensions</Uri>
      <Sha>c4049aae8e5c295cfcf1c1aa7519b30832a1e553</Sha>
    </Dependency>
    <Dependency Name="Microsoft.Extensions.DependencyInjection" Version="3.0.0-preview5.19208.3">
      <Uri>https://github.com/aspnet/Extensions</Uri>
      <Sha>c4049aae8e5c295cfcf1c1aa7519b30832a1e553</Sha>
    </Dependency>
    <Dependency Name="Microsoft.Extensions.DependencyModel" Version="3.0.0-preview5-27607-08" CoherentParentDependency="Microsoft.Extensions.Logging">
      <Uri>https://github.com/dotnet/core-setup</Uri>
      <Sha>1cdd7e42898c0da50beb6adead1de4f1e38583a6</Sha>
    </Dependency>
    <Dependency Name="Microsoft.Extensions.HostFactoryResolver.Sources" Version="3.0.0-preview5.19208.3">
      <Uri>https://github.com/aspnet/Extensions</Uri>
      <Sha>c4049aae8e5c295cfcf1c1aa7519b30832a1e553</Sha>
    </Dependency>
    <Dependency Name="Microsoft.Extensions.Logging" Version="3.0.0-preview5.19208.3">
      <Uri>https://github.com/aspnet/Extensions</Uri>
      <Sha>c4049aae8e5c295cfcf1c1aa7519b30832a1e553</Sha>
>>>>>>> fbc66f93
    </Dependency>
    <Dependency Name="Microsoft.NETCore.Platforms" Version="3.0.0-preview5.19207.6" CoherentParentDependency="Microsoft.NETCore.App">
      <Uri>https://github.com/dotnet/corefx</Uri>
      <Sha>1d63519e16fdc298f79c23b0ea7f4e89013024c5</Sha>
    </Dependency>
<<<<<<< HEAD
    <Dependency Name="Microsoft.NETCore.App" Version="3.0.0-preview4-27609-12" CoherentParentDependency="Microsoft.Extensions.Logging">
      <Uri>https://github.com/dotnet/core-setup</Uri>
      <Sha>89ba5a781188bb95f7de3c2714fdddd19f341f32</Sha>
=======
    <Dependency Name="Microsoft.NETCore.App" Version="3.0.0-preview5-27607-08" CoherentParentDependency="Microsoft.Extensions.Logging">
      <Uri>https://github.com/dotnet/core-setup</Uri>
      <Sha>1cdd7e42898c0da50beb6adead1de4f1e38583a6</Sha>
>>>>>>> fbc66f93
    </Dependency>
    <Dependency Name="System.Collections.Immutable" Version="1.6.0-preview5.19207.6" CoherentParentDependency="Microsoft.NETCore.App">
      <Uri>https://github.com/dotnet/corefx</Uri>
      <Sha>1d63519e16fdc298f79c23b0ea7f4e89013024c5</Sha>
    </Dependency>
    <Dependency Name="System.ComponentModel.Annotations" Version="4.6.0-preview5.19207.6" CoherentParentDependency="Microsoft.NETCore.App">
      <Uri>https://github.com/dotnet/corefx</Uri>
      <Sha>1d63519e16fdc298f79c23b0ea7f4e89013024c5</Sha>
    </Dependency>
    <Dependency Name="System.Data.SqlClient" Version="4.7.0-preview5.19207.6" CoherentParentDependency="Microsoft.NETCore.App">
      <Uri>https://github.com/dotnet/corefx</Uri>
      <Sha>1d63519e16fdc298f79c23b0ea7f4e89013024c5</Sha>
    </Dependency>
    <Dependency Name="System.Diagnostics.DiagnosticSource" Version="4.6.0-preview5.19207.6" CoherentParentDependency="Microsoft.NETCore.App">
      <Uri>https://github.com/dotnet/corefx</Uri>
      <Sha>1d63519e16fdc298f79c23b0ea7f4e89013024c5</Sha>
    </Dependency>
  </ProductDependencies>
  <ToolsetDependencies>
    <Dependency Name="Microsoft.DotNet.Arcade.Sdk" Version="1.0.0-beta.19209.1">
      <Uri>https://github.com/dotnet/arcade</Uri>
      <Sha>9d7e665ecf2606094677524ecd5af0fc39c7bb49</Sha>
    </Dependency>
  </ToolsetDependencies>
</Dependencies><|MERGE_RESOLUTION|>--- conflicted
+++ resolved
@@ -5,43 +5,6 @@
       <Uri>https://github.com/dotnet/corefx</Uri>
       <Sha>1d63519e16fdc298f79c23b0ea7f4e89013024c5</Sha>
     </Dependency>
-<<<<<<< HEAD
-    <Dependency Name="Microsoft.DotNet.PlatformAbstractions" Version="3.0.0-preview4-27609-12" CoherentParentDependency="Microsoft.Extensions.Logging">
-      <Uri>https://github.com/dotnet/core-setup</Uri>
-      <Sha>89ba5a781188bb95f7de3c2714fdddd19f341f32</Sha>
-    </Dependency>
-    <Dependency Name="Microsoft.Extensions.Caching.Memory" Version="3.0.0-preview4.19209.10">
-      <Uri>https://github.com/aspnet/Extensions</Uri>
-      <Sha>0af12a60cf8f1c245b78488e50968907d5b5e671</Sha>
-    </Dependency>
-    <Dependency Name="Microsoft.Extensions.Configuration.EnvironmentVariables" Version="3.0.0-preview4.19209.10">
-      <Uri>https://github.com/aspnet/Extensions</Uri>
-      <Sha>0af12a60cf8f1c245b78488e50968907d5b5e671</Sha>
-    </Dependency>
-    <Dependency Name="Microsoft.Extensions.Configuration.Json" Version="3.0.0-preview4.19209.10">
-      <Uri>https://github.com/aspnet/Extensions</Uri>
-      <Sha>0af12a60cf8f1c245b78488e50968907d5b5e671</Sha>
-    </Dependency>
-    <Dependency Name="Microsoft.Extensions.Configuration" Version="3.0.0-preview4.19209.10">
-      <Uri>https://github.com/aspnet/Extensions</Uri>
-      <Sha>0af12a60cf8f1c245b78488e50968907d5b5e671</Sha>
-    </Dependency>
-    <Dependency Name="Microsoft.Extensions.DependencyInjection" Version="3.0.0-preview4.19209.10">
-      <Uri>https://github.com/aspnet/Extensions</Uri>
-      <Sha>0af12a60cf8f1c245b78488e50968907d5b5e671</Sha>
-    </Dependency>
-    <Dependency Name="Microsoft.Extensions.DependencyModel" Version="3.0.0-preview4-27609-12" CoherentParentDependency="Microsoft.Extensions.Logging">
-      <Uri>https://github.com/dotnet/core-setup</Uri>
-      <Sha>89ba5a781188bb95f7de3c2714fdddd19f341f32</Sha>
-    </Dependency>
-    <Dependency Name="Microsoft.Extensions.HostFactoryResolver.Sources" Version="3.0.0-preview4.19209.10">
-      <Uri>https://github.com/aspnet/Extensions</Uri>
-      <Sha>0af12a60cf8f1c245b78488e50968907d5b5e671</Sha>
-    </Dependency>
-    <Dependency Name="Microsoft.Extensions.Logging" Version="3.0.0-preview4.19209.10">
-      <Uri>https://github.com/aspnet/Extensions</Uri>
-      <Sha>0af12a60cf8f1c245b78488e50968907d5b5e671</Sha>
-=======
     <Dependency Name="Microsoft.DotNet.PlatformAbstractions" Version="3.0.0-preview5-27607-08" CoherentParentDependency="Microsoft.Extensions.Logging">
       <Uri>https://github.com/dotnet/core-setup</Uri>
       <Sha>1cdd7e42898c0da50beb6adead1de4f1e38583a6</Sha>
@@ -77,21 +40,14 @@
     <Dependency Name="Microsoft.Extensions.Logging" Version="3.0.0-preview5.19208.3">
       <Uri>https://github.com/aspnet/Extensions</Uri>
       <Sha>c4049aae8e5c295cfcf1c1aa7519b30832a1e553</Sha>
->>>>>>> fbc66f93
     </Dependency>
     <Dependency Name="Microsoft.NETCore.Platforms" Version="3.0.0-preview5.19207.6" CoherentParentDependency="Microsoft.NETCore.App">
       <Uri>https://github.com/dotnet/corefx</Uri>
       <Sha>1d63519e16fdc298f79c23b0ea7f4e89013024c5</Sha>
     </Dependency>
-<<<<<<< HEAD
-    <Dependency Name="Microsoft.NETCore.App" Version="3.0.0-preview4-27609-12" CoherentParentDependency="Microsoft.Extensions.Logging">
-      <Uri>https://github.com/dotnet/core-setup</Uri>
-      <Sha>89ba5a781188bb95f7de3c2714fdddd19f341f32</Sha>
-=======
     <Dependency Name="Microsoft.NETCore.App" Version="3.0.0-preview5-27607-08" CoherentParentDependency="Microsoft.Extensions.Logging">
       <Uri>https://github.com/dotnet/core-setup</Uri>
       <Sha>1cdd7e42898c0da50beb6adead1de4f1e38583a6</Sha>
->>>>>>> fbc66f93
     </Dependency>
     <Dependency Name="System.Collections.Immutable" Version="1.6.0-preview5.19207.6" CoherentParentDependency="Microsoft.NETCore.App">
       <Uri>https://github.com/dotnet/corefx</Uri>
