// Copyright (c) .NET Foundation. All rights reserved.
// Licensed under the Apache License, Version 2.0. See License.txt in the project root for license information.

using System;
using System.Collections.Generic;
using System.Linq;
using System.Reflection;
using Microsoft.EntityFrameworkCore.Utilities;

namespace Microsoft.EntityFrameworkCore.InMemory.Query.Internal
{
    public static class InMemoryLinqOperatorProvider
    {
<<<<<<< HEAD
        private static MethodInfo GetMethod(string name, int parameterCount = 0)
            => GetMethods(name, parameterCount).Single();

        private static IEnumerable<MethodInfo> GetMethods(string name, int parameterCount = 0)
            => typeof(Enumerable).GetTypeInfo().GetDeclaredMethods(name)
                .Where(mi => mi.GetParameters().Length == parameterCount + 1);

        public static MethodInfo Where = GetMethods(nameof(Enumerable.Where), 1)
            .Single(mi => mi.GetParameters()[1].ParameterType.GetGenericArguments().Length == 2);

        public static MethodInfo Select = GetMethods(nameof(Enumerable.Select), 1)
            .Single(mi => mi.GetParameters()[1].ParameterType.GetGenericArguments().Length == 2);

        public static MethodInfo Join = GetMethod(nameof(Enumerable.Join), 4);
        public static MethodInfo GroupJoin = GetMethod(nameof(Enumerable.GroupJoin), 4);
        public static MethodInfo DefaultIfEmptyWithArg = GetMethod(nameof(Enumerable.DefaultIfEmpty), 1);

        public static MethodInfo SelectMany = GetMethods(nameof(Enumerable.SelectMany), 2)
            .Single(mi => mi.GetParameters()[1].ParameterType.GetGenericArguments().Length == 2);

        public static MethodInfo Contains = GetMethod(nameof(Enumerable.Contains), 1);

        public static MethodInfo OrderBy = GetMethod(nameof(Enumerable.OrderBy), 1);
        public static MethodInfo OrderByDescending = GetMethod(nameof(Enumerable.OrderByDescending), 1);
        public static MethodInfo ThenBy = GetMethod(nameof(Enumerable.ThenBy), 1);
        public static MethodInfo ThenByDescending = GetMethod(nameof(Enumerable.ThenByDescending), 1);
        public static MethodInfo All = GetMethod(nameof(Enumerable.All), 1);
        public static MethodInfo Any = GetMethod(nameof(Enumerable.Any));
        public static MethodInfo AnyPredicate = GetMethod(nameof(Enumerable.Any), 1);
        public static MethodInfo Count = GetMethod(nameof(Enumerable.Count));
        public static MethodInfo LongCount = GetMethod(nameof(Enumerable.LongCount));
        public static MethodInfo CountPredicate = GetMethod(nameof(Enumerable.Count), 1);
        public static MethodInfo LongCountPredicate = GetMethod(nameof(Enumerable.LongCount), 1);
        public static MethodInfo Distinct = GetMethod(nameof(Enumerable.Distinct));
        public static MethodInfo Take = GetMethod(nameof(Enumerable.Take), 1);
        public static MethodInfo Skip = GetMethod(nameof(Enumerable.Skip), 1);

        public static MethodInfo FirstPredicate = GetMethod(nameof(Enumerable.First), 1);
        public static MethodInfo FirstOrDefaultPredicate = GetMethod(nameof(Enumerable.FirstOrDefault), 1);
        public static MethodInfo LastPredicate = GetMethod(nameof(Enumerable.Last), 1);
        public static MethodInfo LastOrDefaultPredicate = GetMethod(nameof(Enumerable.LastOrDefault), 1);
        public static MethodInfo SinglePredicate = GetMethod(nameof(Enumerable.Single), 1);
        public static MethodInfo SingleOrDefaultPredicate = GetMethod(nameof(Enumerable.SingleOrDefault), 1);

        public static MethodInfo GetAggregateMethod(string methodName, Type elementType, int parameterCount = 0)
=======
        public static MethodInfo AsEnumerable { get; }
        public static MethodInfo Cast { get; }
        public static MethodInfo OfType { get; }

        public static MethodInfo All { get; }
        public static MethodInfo AnyWithoutPredicate { get; }
        public static MethodInfo AnyWithPredicate { get; }
        public static MethodInfo Contains { get; }

        public static MethodInfo Concat { get; }
        public static MethodInfo Except { get; }
        public static MethodInfo Intersect { get; }
        public static MethodInfo Union { get; }

        public static MethodInfo CountWithoutPredicate { get; }
        public static MethodInfo CountWithPredicate { get; }
        public static MethodInfo LongCountWithoutPredicate { get; }
        public static MethodInfo LongCountWithPredicate { get; }
        public static MethodInfo MinWithSelector { get; }
        public static MethodInfo MinWithoutSelector { get; }
        public static MethodInfo MaxWithSelector { get; }
        public static MethodInfo MaxWithoutSelector { get; }

        public static MethodInfo ElementAt { get; }
        public static MethodInfo ElementAtOrDefault { get; }
        public static MethodInfo FirstWithoutPredicate { get; }
        public static MethodInfo FirstWithPredicate { get; }
        public static MethodInfo FirstOrDefaultWithoutPredicate { get; }
        public static MethodInfo FirstOrDefaultWithPredicate { get; }
        public static MethodInfo SingleWithoutPredicate { get; }
        public static MethodInfo SingleWithPredicate { get; }
        public static MethodInfo SingleOrDefaultWithoutPredicate { get; }
        public static MethodInfo SingleOrDefaultWithPredicate { get; }
        public static MethodInfo LastWithoutPredicate { get; }
        public static MethodInfo LastWithPredicate { get; }
        public static MethodInfo LastOrDefaultWithoutPredicate { get; }
        public static MethodInfo LastOrDefaultWithPredicate { get; }

        public static MethodInfo Distinct { get; }
        public static MethodInfo Reverse { get; }
        public static MethodInfo Where { get; }
        public static MethodInfo Select { get; }
        public static MethodInfo Skip { get; }
        public static MethodInfo Take { get; }
        public static MethodInfo SkipWhile { get; }
        public static MethodInfo TakeWhile { get; }
        public static MethodInfo OrderBy { get; }
        public static MethodInfo OrderByDescending { get; }
        public static MethodInfo ThenBy { get; }
        public static MethodInfo ThenByDescending { get; }
        public static MethodInfo DefaultIfEmptyWithoutArgument { get; }
        public static MethodInfo DefaultIfEmptyWithArgument { get; }

        public static MethodInfo Join { get; }
        public static MethodInfo GroupJoin { get; }
        public static MethodInfo SelectManyWithCollectionSelector { get; }
        public static MethodInfo SelectManyWithoutCollectionSelector { get; }

        public static MethodInfo GroupByWithKeySelector { get; }
        public static MethodInfo GroupByWithKeyElementSelector { get; }
        public static MethodInfo GroupByWithKeyElementResultSelector { get; }
        public static MethodInfo GroupByWithKeyResultSelector { get; }

        public static MethodInfo GetAverageWithoutSelector(Type type) => AverageWithoutSelectorMethods[type];
        public static MethodInfo GetAverageWithSelector(Type type) => AverageWithSelectorMethods[type];
        public static MethodInfo GetMaxWithoutSelector(Type type)
            => MaxWithoutSelectorMethods.TryGetValue(type, out var method)
                ? method
                : MaxWithoutSelector;

        public static MethodInfo GetMaxWithSelector(Type type)
            => MaxWithSelectorMethods.TryGetValue(type, out var method)
                ? method
                : MaxWithSelector;

        public static MethodInfo GetMinWithoutSelector(Type type)
            => MinWithoutSelectorMethods.TryGetValue(type, out var method)
                ? method
                : MinWithoutSelector;

        public static MethodInfo GetMinWithSelector(Type type)
            => MinWithSelectorMethods.TryGetValue(type, out var method)
                ? method
                : MinWithSelector;

        public static MethodInfo GetSumWithoutSelector(Type type) => SumWithoutSelectorMethods[type];
        public static MethodInfo GetSumWithSelector(Type type) => SumWithSelectorMethods[type];

        private static Dictionary<Type, MethodInfo> AverageWithoutSelectorMethods { get; }
        private static Dictionary<Type, MethodInfo> AverageWithSelectorMethods { get; }
        private static Dictionary<Type, MethodInfo> MaxWithoutSelectorMethods { get; }
        private static Dictionary<Type, MethodInfo> MaxWithSelectorMethods { get; }
        private static Dictionary<Type, MethodInfo> MinWithoutSelectorMethods { get; }
        private static Dictionary<Type, MethodInfo> MinWithSelectorMethods { get; }
        private static Dictionary<Type, MethodInfo> SumWithoutSelectorMethods { get; }
        private static Dictionary<Type, MethodInfo> SumWithSelectorMethods { get; }

        private static Type GetFuncType(int funcGenericArguments)
>>>>>>> b9f518ea
        {
            return funcGenericArguments switch
            {
                1 => typeof(Func<>),
                2 => typeof(Func<,>),
                3 => typeof(Func<,,>),
                4 => typeof(Func<,,,>),
                _ => throw new InvalidOperationException("Invalid number of arguments for Func"),
            };
        }
        private static bool IsFunc(Type type, int funcGenericArguments = 2)
            => type.IsGenericType
                && type.GetGenericTypeDefinition() == GetFuncType(funcGenericArguments);

        static InMemoryLinqOperatorProvider()
        {
            var enumerableMethods = typeof(Enumerable).GetTypeInfo()
                .GetMethods(BindingFlags.Public | BindingFlags.Static | BindingFlags.DeclaredOnly).ToList();

            AsEnumerable = enumerableMethods.Single(
                mi => mi.Name == nameof(Enumerable.AsEnumerable) && mi.IsGenericMethod && mi.GetParameters().Length == 1);
            Cast = enumerableMethods.Single(
                mi => mi.Name == nameof(Enumerable.Cast) && mi.GetParameters().Length == 1);
            OfType = enumerableMethods.Single(
                mi => mi.Name == nameof(Enumerable.OfType) && mi.GetParameters().Length == 1);

            All = enumerableMethods.Single(
                mi => mi.Name == nameof(Enumerable.All) && mi.GetParameters().Length == 2 && IsFunc(mi.GetParameters()[1].ParameterType));
            AnyWithoutPredicate = enumerableMethods.Single(
                mi => mi.Name == nameof(Enumerable.Any) && mi.GetParameters().Length == 1);
            AnyWithPredicate = enumerableMethods.Single(
                mi => mi.Name == nameof(Enumerable.Any) && mi.GetParameters().Length == 2 && IsFunc(mi.GetParameters()[1].ParameterType));
            Contains = enumerableMethods.Single(
                mi => mi.Name == nameof(Enumerable.Contains) && mi.GetParameters().Length == 2);

            Concat = enumerableMethods.Single(
                mi => mi.Name == nameof(Enumerable.Concat) && mi.GetParameters().Length == 2);
            Except = enumerableMethods.Single(
                mi => mi.Name == nameof(Enumerable.Except) && mi.GetParameters().Length == 2);
            Intersect = enumerableMethods.Single(
                mi => mi.Name == nameof(Enumerable.Intersect) && mi.GetParameters().Length == 2);
            Union = enumerableMethods.Single(
                mi => mi.Name == nameof(Enumerable.Union) && mi.GetParameters().Length == 2);

            CountWithoutPredicate = enumerableMethods.Single(
                mi => mi.Name == nameof(Enumerable.Count) && mi.GetParameters().Length == 1);
            CountWithPredicate = enumerableMethods.Single(
                mi => mi.Name == nameof(Enumerable.Count) && mi.GetParameters().Length == 2 && IsFunc(mi.GetParameters()[1].ParameterType));
            LongCountWithoutPredicate = enumerableMethods.Single(
                mi => mi.Name == nameof(Enumerable.LongCount) && mi.GetParameters().Length == 1);
            LongCountWithPredicate = enumerableMethods.Single(
                mi => mi.Name == nameof(Enumerable.LongCount) && mi.GetParameters().Length == 2 && IsFunc(mi.GetParameters()[1].ParameterType));
            MinWithSelector = enumerableMethods.Single(
                mi => mi.Name == nameof(Enumerable.Min) && mi.IsGenericMethod && mi.GetGenericArguments().Length == 2 && mi.GetParameters().Length == 2 && IsFunc(mi.GetParameters()[1].ParameterType));
            MinWithoutSelector = enumerableMethods.Single(
                mi => mi.Name == nameof(Enumerable.Min) && mi.IsGenericMethod && mi.GetGenericArguments().Length == 1 && mi.GetParameters().Length == 1);
            MaxWithSelector = enumerableMethods.Single(
                mi => mi.Name == nameof(Enumerable.Max) && mi.IsGenericMethod && mi.GetGenericArguments().Length == 2 && mi.GetParameters().Length == 2 && IsFunc(mi.GetParameters()[1].ParameterType));
            MaxWithoutSelector = enumerableMethods.Single(
                mi => mi.Name == nameof(Enumerable.Max) && mi.IsGenericMethod && mi.GetGenericArguments().Length == 1 && mi.GetParameters().Length == 1);

            ElementAt = enumerableMethods.Single(
                mi => mi.Name == nameof(Enumerable.ElementAt) && mi.GetParameters().Length == 2);
            ElementAtOrDefault = enumerableMethods.Single(
                mi => mi.Name == nameof(Enumerable.ElementAtOrDefault) && mi.GetParameters().Length == 2);
            FirstWithoutPredicate = enumerableMethods.Single(
                mi => mi.Name == nameof(Enumerable.First) && mi.GetParameters().Length == 1);
            FirstWithPredicate = enumerableMethods.Single(
                mi => mi.Name == nameof(Enumerable.First) && mi.GetParameters().Length == 2 && IsFunc(mi.GetParameters()[1].ParameterType));
            FirstOrDefaultWithoutPredicate = enumerableMethods.Single(
                mi => mi.Name == nameof(Enumerable.FirstOrDefault) && mi.GetParameters().Length == 1);
            FirstOrDefaultWithPredicate = enumerableMethods.Single(
                mi => mi.Name == nameof(Enumerable.FirstOrDefault) && mi.GetParameters().Length == 2 && IsFunc(mi.GetParameters()[1].ParameterType));
            SingleWithoutPredicate = enumerableMethods.Single(
                mi => mi.Name == nameof(Enumerable.Single) && mi.GetParameters().Length == 1);
            SingleWithPredicate = enumerableMethods.Single(
                mi => mi.Name == nameof(Enumerable.Single) && mi.GetParameters().Length == 2 && IsFunc(mi.GetParameters()[1].ParameterType));
            SingleOrDefaultWithoutPredicate = enumerableMethods.Single(
                mi => mi.Name == nameof(Enumerable.SingleOrDefault) && mi.GetParameters().Length == 1);
            SingleOrDefaultWithPredicate = enumerableMethods.Single(
                mi => mi.Name == nameof(Enumerable.SingleOrDefault) && mi.GetParameters().Length == 2 && IsFunc(mi.GetParameters()[1].ParameterType));
            LastWithoutPredicate = enumerableMethods.Single(
                mi => mi.Name == nameof(Enumerable.Last) && mi.GetParameters().Length == 1);
            LastWithPredicate = enumerableMethods.Single(
                mi => mi.Name == nameof(Enumerable.Last) && mi.GetParameters().Length == 2 && IsFunc(mi.GetParameters()[1].ParameterType));
            LastOrDefaultWithoutPredicate = enumerableMethods.Single(
                mi => mi.Name == nameof(Enumerable.LastOrDefault) && mi.GetParameters().Length == 1);
            LastOrDefaultWithPredicate = enumerableMethods.Single(
                mi => mi.Name == nameof(Enumerable.LastOrDefault) && mi.GetParameters().Length == 2 && IsFunc(mi.GetParameters()[1].ParameterType));

            Distinct = enumerableMethods.Single(
                mi => mi.Name == nameof(Enumerable.Distinct) && mi.GetParameters().Length == 1);
            Reverse = enumerableMethods.Single(
                mi => mi.Name == nameof(Enumerable.Reverse) && mi.GetParameters().Length == 1);
            Where = enumerableMethods.Single(
                mi => mi.Name == nameof(Enumerable.Where) && mi.GetParameters().Length == 2 && IsFunc(mi.GetParameters()[1].ParameterType));
            Select = enumerableMethods.Single(
                mi => mi.Name == nameof(Enumerable.Select) && mi.GetParameters().Length == 2 && IsFunc(mi.GetParameters()[1].ParameterType));
            Skip = enumerableMethods.Single(
                mi => mi.Name == nameof(Enumerable.Skip) && mi.GetParameters().Length == 2);
            Take = enumerableMethods.Single(
                mi => mi.Name == nameof(Enumerable.Take) && mi.GetParameters().Length == 2);
            SkipWhile = enumerableMethods.Single(
                mi => mi.Name == nameof(Enumerable.SkipWhile) && mi.GetParameters().Length == 2 && IsFunc(mi.GetParameters()[1].ParameterType));
            TakeWhile = enumerableMethods.Single(
                mi => mi.Name == nameof(Enumerable.TakeWhile) && mi.GetParameters().Length == 2 && IsFunc(mi.GetParameters()[1].ParameterType));
            OrderBy = enumerableMethods.Single(
                mi => mi.Name == nameof(Enumerable.OrderBy) && mi.GetParameters().Length == 2 && IsFunc(mi.GetParameters()[1].ParameterType));
            OrderByDescending = enumerableMethods.Single(
                mi => mi.Name == nameof(Enumerable.OrderByDescending) && mi.GetParameters().Length == 2 && IsFunc(mi.GetParameters()[1].ParameterType));
            ThenBy = enumerableMethods.Single(
                mi => mi.Name == nameof(Enumerable.ThenBy) && mi.GetParameters().Length == 2 && IsFunc(mi.GetParameters()[1].ParameterType));
            ThenByDescending = enumerableMethods.Single(
                mi => mi.Name == nameof(Enumerable.ThenByDescending) && mi.GetParameters().Length == 2 && IsFunc(mi.GetParameters()[1].ParameterType));
            DefaultIfEmptyWithoutArgument = enumerableMethods.Single(
                mi => mi.Name == nameof(Enumerable.DefaultIfEmpty) && mi.GetParameters().Length == 1);
            DefaultIfEmptyWithArgument = enumerableMethods.Single(
                mi => mi.Name == nameof(Enumerable.DefaultIfEmpty) && mi.GetParameters().Length == 2);

            Join = enumerableMethods.Single(
                mi => mi.Name == nameof(Enumerable.Join) && mi.GetParameters().Length == 5);
            GroupJoin = enumerableMethods.Single(
                mi => mi.Name == nameof(Enumerable.GroupJoin) && mi.GetParameters().Length == 5);
            SelectManyWithCollectionSelector = enumerableMethods.Single(
                mi => mi.Name == nameof(Enumerable.SelectMany) && mi.GetParameters().Length == 3 && IsFunc(mi.GetParameters()[1].ParameterType));
            SelectManyWithoutCollectionSelector = enumerableMethods.Single(
                mi => mi.Name == nameof(Enumerable.SelectMany) && mi.GetParameters().Length == 2 && IsFunc(mi.GetParameters()[1].ParameterType));

            GroupByWithKeySelector = enumerableMethods.Single(
                mi => mi.Name == nameof(Enumerable.GroupBy) && mi.GetParameters().Length == 2 && IsFunc(mi.GetParameters()[1].ParameterType));
            GroupByWithKeyElementSelector = enumerableMethods.Single(
                mi => mi.Name == nameof(Enumerable.GroupBy) && mi.GetParameters().Length == 3 && IsFunc(mi.GetParameters()[1].ParameterType) && IsFunc(mi.GetParameters()[2].ParameterType));
            GroupByWithKeyElementResultSelector = enumerableMethods.Single(
                mi => mi.Name == nameof(Enumerable.GroupBy) && mi.GetParameters().Length == 4 && IsFunc(mi.GetParameters()[1].ParameterType) && IsFunc(mi.GetParameters()[2].ParameterType) && IsFunc(mi.GetParameters()[3].ParameterType, 3));
            GroupByWithKeyResultSelector = enumerableMethods.Single(
                mi => mi.Name == nameof(Enumerable.GroupBy) && mi.GetParameters().Length == 3 && IsFunc(mi.GetParameters()[1].ParameterType) && IsFunc(mi.GetParameters()[2].ParameterType, 3));

            MethodInfo getSumOrAverageWithoutSelector<T>(string methodName)
                => enumerableMethods.Single(
                    mi => mi.Name == methodName
                          && mi.GetParameters().Length == 1
                          && mi.GetParameters()[0].ParameterType.GetGenericArguments()[0] == typeof(T));

            static bool hasSelector<T>(Type type)
                => type.IsGenericType
                   && type.GetGenericArguments().Length == 2
                   && type.GetGenericArguments()[1] == typeof(T);

            MethodInfo getSumOrAverageWithSelector<T>(string methodName)
                => enumerableMethods.Single(
                    mi => mi.Name == methodName
                          && mi.GetParameters().Length == 2
                          && hasSelector<T>(mi.GetParameters()[1].ParameterType));

            AverageWithoutSelectorMethods = new Dictionary<Type, MethodInfo>
            {
                { typeof(decimal), getSumOrAverageWithoutSelector<decimal>(nameof(Queryable.Average)) },
                { typeof(long), getSumOrAverageWithoutSelector<long>(nameof(Queryable.Average)) },
                { typeof(int), getSumOrAverageWithoutSelector<int>(nameof(Queryable.Average)) },
                { typeof(double), getSumOrAverageWithoutSelector<double>(nameof(Queryable.Average)) },
                { typeof(float), getSumOrAverageWithoutSelector<float>(nameof(Queryable.Average)) },
                { typeof(decimal?), getSumOrAverageWithoutSelector<decimal?>(nameof(Queryable.Average)) },
                { typeof(long?), getSumOrAverageWithoutSelector<long?>(nameof(Queryable.Average)) },
                { typeof(int?), getSumOrAverageWithoutSelector<int?>(nameof(Queryable.Average)) },
                { typeof(double?), getSumOrAverageWithoutSelector<double?>(nameof(Queryable.Average)) },
                { typeof(float?), getSumOrAverageWithoutSelector<float?>(nameof(Queryable.Average)) }
            };

            AverageWithSelectorMethods = new Dictionary<Type, MethodInfo>
            {
                { typeof(decimal), getSumOrAverageWithSelector<decimal>(nameof(Queryable.Average)) },
                { typeof(long), getSumOrAverageWithSelector<long>(nameof(Queryable.Average)) },
                { typeof(int), getSumOrAverageWithSelector<int>(nameof(Queryable.Average)) },
                { typeof(double), getSumOrAverageWithSelector<double>(nameof(Queryable.Average)) },
                { typeof(float), getSumOrAverageWithSelector<float>(nameof(Queryable.Average)) },
                { typeof(decimal?), getSumOrAverageWithSelector<decimal?>(nameof(Queryable.Average)) },
                { typeof(long?), getSumOrAverageWithSelector<long?>(nameof(Queryable.Average)) },
                { typeof(int?), getSumOrAverageWithSelector<int?>(nameof(Queryable.Average)) },
                { typeof(double?), getSumOrAverageWithSelector<double?>(nameof(Queryable.Average)) },
                { typeof(float?), getSumOrAverageWithSelector<float?>(nameof(Queryable.Average)) }
            };

            MaxWithoutSelectorMethods = new Dictionary<Type, MethodInfo>
            {
                { typeof(decimal), getSumOrAverageWithoutSelector<decimal>(nameof(Queryable.Max)) },
                { typeof(long), getSumOrAverageWithoutSelector<long>(nameof(Queryable.Max)) },
                { typeof(int), getSumOrAverageWithoutSelector<int>(nameof(Queryable.Max)) },
                { typeof(double), getSumOrAverageWithoutSelector<double>(nameof(Queryable.Max)) },
                { typeof(float), getSumOrAverageWithoutSelector<float>(nameof(Queryable.Max)) },
                { typeof(decimal?), getSumOrAverageWithoutSelector<decimal?>(nameof(Queryable.Max)) },
                { typeof(long?), getSumOrAverageWithoutSelector<long?>(nameof(Queryable.Max)) },
                { typeof(int?), getSumOrAverageWithoutSelector<int?>(nameof(Queryable.Max)) },
                { typeof(double?), getSumOrAverageWithoutSelector<double?>(nameof(Queryable.Max)) },
                { typeof(float?), getSumOrAverageWithoutSelector<float?>(nameof(Queryable.Max)) }
            };

            MaxWithSelectorMethods = new Dictionary<Type, MethodInfo>
            {
                { typeof(decimal), getSumOrAverageWithSelector<decimal>(nameof(Queryable.Max)) },
                { typeof(long), getSumOrAverageWithSelector<long>(nameof(Queryable.Max)) },
                { typeof(int), getSumOrAverageWithSelector<int>(nameof(Queryable.Max)) },
                { typeof(double), getSumOrAverageWithSelector<double>(nameof(Queryable.Max)) },
                { typeof(float), getSumOrAverageWithSelector<float>(nameof(Queryable.Max)) },
                { typeof(decimal?), getSumOrAverageWithSelector<decimal?>(nameof(Queryable.Max)) },
                { typeof(long?), getSumOrAverageWithSelector<long?>(nameof(Queryable.Max)) },
                { typeof(int?), getSumOrAverageWithSelector<int?>(nameof(Queryable.Max)) },
                { typeof(double?), getSumOrAverageWithSelector<double?>(nameof(Queryable.Max)) },
                { typeof(float?), getSumOrAverageWithSelector<float?>(nameof(Queryable.Max)) }
            };

            MinWithoutSelectorMethods = new Dictionary<Type, MethodInfo>
            {
                { typeof(decimal), getSumOrAverageWithoutSelector<decimal>(nameof(Queryable.Min)) },
                { typeof(long), getSumOrAverageWithoutSelector<long>(nameof(Queryable.Min)) },
                { typeof(int), getSumOrAverageWithoutSelector<int>(nameof(Queryable.Min)) },
                { typeof(double), getSumOrAverageWithoutSelector<double>(nameof(Queryable.Min)) },
                { typeof(float), getSumOrAverageWithoutSelector<float>(nameof(Queryable.Min)) },
                { typeof(decimal?), getSumOrAverageWithoutSelector<decimal?>(nameof(Queryable.Min)) },
                { typeof(long?), getSumOrAverageWithoutSelector<long?>(nameof(Queryable.Min)) },
                { typeof(int?), getSumOrAverageWithoutSelector<int?>(nameof(Queryable.Min)) },
                { typeof(double?), getSumOrAverageWithoutSelector<double?>(nameof(Queryable.Min)) },
                { typeof(float?), getSumOrAverageWithoutSelector<float?>(nameof(Queryable.Min)) }
            };

            MinWithSelectorMethods = new Dictionary<Type, MethodInfo>
            {
                { typeof(decimal), getSumOrAverageWithSelector<decimal>(nameof(Queryable.Min)) },
                { typeof(long), getSumOrAverageWithSelector<long>(nameof(Queryable.Min)) },
                { typeof(int), getSumOrAverageWithSelector<int>(nameof(Queryable.Min)) },
                { typeof(double), getSumOrAverageWithSelector<double>(nameof(Queryable.Min)) },
                { typeof(float), getSumOrAverageWithSelector<float>(nameof(Queryable.Min)) },
                { typeof(decimal?), getSumOrAverageWithSelector<decimal?>(nameof(Queryable.Min)) },
                { typeof(long?), getSumOrAverageWithSelector<long?>(nameof(Queryable.Min)) },
                { typeof(int?), getSumOrAverageWithSelector<int?>(nameof(Queryable.Min)) },
                { typeof(double?), getSumOrAverageWithSelector<double?>(nameof(Queryable.Min)) },
                { typeof(float?), getSumOrAverageWithSelector<float?>(nameof(Queryable.Min)) }
            };

            SumWithoutSelectorMethods = new Dictionary<Type, MethodInfo>
            {
                { typeof(decimal), getSumOrAverageWithoutSelector<decimal>(nameof(Queryable.Sum)) },
                { typeof(long), getSumOrAverageWithoutSelector<long>(nameof(Queryable.Sum)) },
                { typeof(int), getSumOrAverageWithoutSelector<int>(nameof(Queryable.Sum)) },
                { typeof(double), getSumOrAverageWithoutSelector<double>(nameof(Queryable.Sum)) },
                { typeof(float), getSumOrAverageWithoutSelector<float>(nameof(Queryable.Sum)) },
                { typeof(decimal?), getSumOrAverageWithoutSelector<decimal?>(nameof(Queryable.Sum)) },
                { typeof(long?), getSumOrAverageWithoutSelector<long?>(nameof(Queryable.Sum)) },
                { typeof(int?), getSumOrAverageWithoutSelector<int?>(nameof(Queryable.Sum)) },
                { typeof(double?), getSumOrAverageWithoutSelector<double?>(nameof(Queryable.Sum)) },
                { typeof(float?), getSumOrAverageWithoutSelector<float?>(nameof(Queryable.Sum)) }
            };

            SumWithSelectorMethods = new Dictionary<Type, MethodInfo>
            {
                { typeof(decimal), getSumOrAverageWithSelector<decimal>(nameof(Queryable.Sum)) },
                { typeof(long), getSumOrAverageWithSelector<long>(nameof(Queryable.Sum)) },
                { typeof(int), getSumOrAverageWithSelector<int>(nameof(Queryable.Sum)) },
                { typeof(double), getSumOrAverageWithSelector<double>(nameof(Queryable.Sum)) },
                { typeof(float), getSumOrAverageWithSelector<float>(nameof(Queryable.Sum)) },
                { typeof(decimal?), getSumOrAverageWithSelector<decimal?>(nameof(Queryable.Sum)) },
                { typeof(long?), getSumOrAverageWithSelector<long?>(nameof(Queryable.Sum)) },
                { typeof(int?), getSumOrAverageWithSelector<int?>(nameof(Queryable.Sum)) },
                { typeof(double?), getSumOrAverageWithSelector<double?>(nameof(Queryable.Sum)) },
                { typeof(float?), getSumOrAverageWithSelector<float?>(nameof(Queryable.Sum)) }
            };
        }
    }
}<|MERGE_RESOLUTION|>--- conflicted
+++ resolved
@@ -11,53 +11,6 @@
 {
     public static class InMemoryLinqOperatorProvider
     {
-<<<<<<< HEAD
-        private static MethodInfo GetMethod(string name, int parameterCount = 0)
-            => GetMethods(name, parameterCount).Single();
-
-        private static IEnumerable<MethodInfo> GetMethods(string name, int parameterCount = 0)
-            => typeof(Enumerable).GetTypeInfo().GetDeclaredMethods(name)
-                .Where(mi => mi.GetParameters().Length == parameterCount + 1);
-
-        public static MethodInfo Where = GetMethods(nameof(Enumerable.Where), 1)
-            .Single(mi => mi.GetParameters()[1].ParameterType.GetGenericArguments().Length == 2);
-
-        public static MethodInfo Select = GetMethods(nameof(Enumerable.Select), 1)
-            .Single(mi => mi.GetParameters()[1].ParameterType.GetGenericArguments().Length == 2);
-
-        public static MethodInfo Join = GetMethod(nameof(Enumerable.Join), 4);
-        public static MethodInfo GroupJoin = GetMethod(nameof(Enumerable.GroupJoin), 4);
-        public static MethodInfo DefaultIfEmptyWithArg = GetMethod(nameof(Enumerable.DefaultIfEmpty), 1);
-
-        public static MethodInfo SelectMany = GetMethods(nameof(Enumerable.SelectMany), 2)
-            .Single(mi => mi.GetParameters()[1].ParameterType.GetGenericArguments().Length == 2);
-
-        public static MethodInfo Contains = GetMethod(nameof(Enumerable.Contains), 1);
-
-        public static MethodInfo OrderBy = GetMethod(nameof(Enumerable.OrderBy), 1);
-        public static MethodInfo OrderByDescending = GetMethod(nameof(Enumerable.OrderByDescending), 1);
-        public static MethodInfo ThenBy = GetMethod(nameof(Enumerable.ThenBy), 1);
-        public static MethodInfo ThenByDescending = GetMethod(nameof(Enumerable.ThenByDescending), 1);
-        public static MethodInfo All = GetMethod(nameof(Enumerable.All), 1);
-        public static MethodInfo Any = GetMethod(nameof(Enumerable.Any));
-        public static MethodInfo AnyPredicate = GetMethod(nameof(Enumerable.Any), 1);
-        public static MethodInfo Count = GetMethod(nameof(Enumerable.Count));
-        public static MethodInfo LongCount = GetMethod(nameof(Enumerable.LongCount));
-        public static MethodInfo CountPredicate = GetMethod(nameof(Enumerable.Count), 1);
-        public static MethodInfo LongCountPredicate = GetMethod(nameof(Enumerable.LongCount), 1);
-        public static MethodInfo Distinct = GetMethod(nameof(Enumerable.Distinct));
-        public static MethodInfo Take = GetMethod(nameof(Enumerable.Take), 1);
-        public static MethodInfo Skip = GetMethod(nameof(Enumerable.Skip), 1);
-
-        public static MethodInfo FirstPredicate = GetMethod(nameof(Enumerable.First), 1);
-        public static MethodInfo FirstOrDefaultPredicate = GetMethod(nameof(Enumerable.FirstOrDefault), 1);
-        public static MethodInfo LastPredicate = GetMethod(nameof(Enumerable.Last), 1);
-        public static MethodInfo LastOrDefaultPredicate = GetMethod(nameof(Enumerable.LastOrDefault), 1);
-        public static MethodInfo SinglePredicate = GetMethod(nameof(Enumerable.Single), 1);
-        public static MethodInfo SingleOrDefaultPredicate = GetMethod(nameof(Enumerable.SingleOrDefault), 1);
-
-        public static MethodInfo GetAggregateMethod(string methodName, Type elementType, int parameterCount = 0)
-=======
         public static MethodInfo AsEnumerable { get; }
         public static MethodInfo Cast { get; }
         public static MethodInfo OfType { get; }
@@ -156,7 +109,6 @@
         private static Dictionary<Type, MethodInfo> SumWithSelectorMethods { get; }
 
         private static Type GetFuncType(int funcGenericArguments)
->>>>>>> b9f518ea
         {
             return funcGenericArguments switch
             {
