--- conflicted
+++ resolved
@@ -975,22 +975,12 @@
                 {
                     context.Database.OpenConnection();
 
-<<<<<<< HEAD
                     context.Database.EnlistTransaction(transaction);
 
                     var ex = Assert.Throws<InvalidOperationException>(
-                        () => context.Database.BeginTransaction());
+                        () => context.Database.BeginTransaction(System.Data.IsolationLevel.ReadUncommitted));
                     Assert.Equal(RelationalStrings.ConflictingEnlistedTransaction, ex.Message);
                     context.Database.CloseConnection();
-=======
-                        using (context.Database.BeginTransaction(IsolationLevel.ReadUncommitted))
-                        {
-                            var ex = Assert.Throws<InvalidOperationException>(() =>
-                                    context.Database.UseTransaction(transaction));
-                            Assert.Equal(RelationalStrings.TransactionAlreadyStarted, ex.Message);
-                        }
-                    }
->>>>>>> 984c2c87
                 }
             }
         }
