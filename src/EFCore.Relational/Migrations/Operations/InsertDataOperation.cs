// Copyright (c) .NET Foundation. All rights reserved.
// Licensed under the Apache License, Version 2.0. See License.txt in the project root for license information.

using System.Collections.Generic;
using System.Diagnostics;
using System.Linq;
using JetBrains.Annotations;
using Microsoft.EntityFrameworkCore.Update;

namespace Microsoft.EntityFrameworkCore.Migrations.Operations
{
<<<<<<< HEAD
    /// <summary>
    ///     A <see cref="MigrationOperation" /> for inserting seed data into a table.
    /// </summary>
    public class InsertDataOperation : MigrationOperation
=======
    public class InsertDataOperation : ModificationOperation
>>>>>>> 6d9007d1
    {
        /// <summary>
        ///     The name of the table into which data will be inserted.
        /// </summary>
        public virtual string Table { get; [param: NotNull] set; }

        /// <summary>
        ///     The schema that contains the table, or <c>null</c> if the default schema should be used.
        /// </summary>
        public virtual string Schema { get; [param: CanBeNull] set; }

        /// <summary>
        ///     A list of column names that represent the columns into which data will be inserted.
        /// </summary>
        public virtual string[] Columns { get; [param: NotNull] set; }

        /// <summary>
        ///     The data to be inserted, represented as a list of value arrays where each
        ///     value in the array corresponds to a column in the <see cref="Columns" /> property.
        /// </summary>
        public virtual object[,] Values { get; [param: NotNull] set; }

        protected override IEnumerable<ModificationCommandBase> GenerateModificationCommands()
        {
            Debug.Assert(Columns.Length == Values.GetLength(1),
                $"The number of values doesn't match the number of keys (${Columns.Length})");

            for (var i = 0; i < Values.GetLength(0); i++)
            {
                var modifications = new ColumnModificationBase[Columns.Length];
                for (var j = 0; j < Columns.Length; j++)
                {
                    modifications[j] = new ColumnModificationBase(Columns[j], null, null, Values[i, j], false, true, true, false, false);
                }

                yield return new ModificationCommandBase(Table, Schema, modifications);
            }
        }
    }
}<|MERGE_RESOLUTION|>--- conflicted
+++ resolved
@@ -3,20 +3,15 @@
 
 using System.Collections.Generic;
 using System.Diagnostics;
-using System.Linq;
 using JetBrains.Annotations;
 using Microsoft.EntityFrameworkCore.Update;
 
 namespace Microsoft.EntityFrameworkCore.Migrations.Operations
 {
-<<<<<<< HEAD
     /// <summary>
     ///     A <see cref="MigrationOperation" /> for inserting seed data into a table.
     /// </summary>
-    public class InsertDataOperation : MigrationOperation
-=======
     public class InsertDataOperation : ModificationOperation
->>>>>>> 6d9007d1
     {
         /// <summary>
         ///     The name of the table into which data will be inserted.
@@ -39,20 +34,26 @@
         /// </summary>
         public virtual object[,] Values { get; [param: NotNull] set; }
 
-        protected override IEnumerable<ModificationCommandBase> GenerateModificationCommands()
+        /// <summary>
+        ///     Generates the commands that correspond to this operation.
+        /// </summary>
+        /// <returns> The commands that correspond to this operation. </returns>
+        protected override IEnumerable<ModificationCommand> GenerateModificationCommands()
         {
             Debug.Assert(Columns.Length == Values.GetLength(1),
                 $"The number of values doesn't match the number of keys (${Columns.Length})");
 
             for (var i = 0; i < Values.GetLength(0); i++)
             {
-                var modifications = new ColumnModificationBase[Columns.Length];
+                var modifications = new ColumnModification[Columns.Length];
                 for (var j = 0; j < Columns.Length; j++)
                 {
-                    modifications[j] = new ColumnModificationBase(Columns[j], null, null, Values[i, j], false, true, true, false, false);
+                    modifications[j] = new ColumnModification(
+                        Columns[j], originalValue: null, value: Values[i, j],
+                        isRead: false, isWrite: true, isKey: true, isCondition: false);
                 }
 
-                yield return new ModificationCommandBase(Table, Schema, modifications);
+                yield return new ModificationCommand(Table, Schema, modifications);
             }
         }
     }
